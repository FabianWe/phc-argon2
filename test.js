import test from 'ava';

import m from 'credential-plus';

m.install(require('.'));

test('should verify a correct password with argon2', async t => {
  const hash = await m.hash('hello world', {func: 'argon2'});
  t.true(typeof hash === 'string');
  t.true(await m.verify(hash, 'hello world'));
});

test('should not verify a wrong password with argon2', async t => {
  const hash = await m.hash('Hello world', {func: 'argon2'});
  t.true(typeof hash === 'string');
<<<<<<< HEAD
  t.false(await m.verify(hash, 'hello world'));
=======
  t.false(await pify(m.verify)(hash, 'hello world'));
});

test.serial('should throw an error trying to hash a non valid string', async t => {
  let err = await t.throws(pify(m.hash)(undefined, {func: 'argon2'}));
  t.true(err instanceof Error);
  err = await t.throws(pify(m.hash)('', {func: 'argon2'}));
  t.true(err instanceof Error);
  err = await t.throws(pify(m.hash)(['unicorn'], {func: 'argon2'}));
  t.true(err instanceof Error);
  err = await t.throws(pify(m.hash)(() => console.log('lalala'), {func: 'argon2'}));
  t.true(err instanceof Error);
  err = await t.throws(pify(m.hash)(null, {func: 'argon2'}));
  t.true(err instanceof Error);
});

test('should throw an error trying to verify a non valid string', async t => {
  const hash = await pify(m.hash)('Hello world', {func: 'argon2'});
  let err = await t.throws(pify(m.verify)(hash, undefined));
  t.true(err instanceof Error);
  err = await t.throws(pify(m.verify)(hash, ''));
  t.true(err instanceof Error);
  err = await t.throws(pify(m.verify)(hash, ['unicorn']));
  t.true(err instanceof Error);
  err = await t.throws(pify(m.verify)(hash, () => console.log('lalala')));
  t.true(err instanceof Error);
  err = await t.throws(pify(m.verify)(hash, null));
  t.true(err instanceof Error);
>>>>>>> 4af9ce5a
});<|MERGE_RESOLUTION|>--- conflicted
+++ resolved
@@ -13,10 +13,7 @@
 test('should not verify a wrong password with argon2', async t => {
   const hash = await m.hash('Hello world', {func: 'argon2'});
   t.true(typeof hash === 'string');
-<<<<<<< HEAD
   t.false(await m.verify(hash, 'hello world'));
-=======
-  t.false(await pify(m.verify)(hash, 'hello world'));
 });
 
 test.serial('should throw an error trying to hash a non valid string', async t => {
@@ -44,5 +41,4 @@
   t.true(err instanceof Error);
   err = await t.throws(pify(m.verify)(hash, null));
   t.true(err instanceof Error);
->>>>>>> 4af9ce5a
 });